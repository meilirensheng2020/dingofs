#!/bin/bash

# default config path
conf=/etc/curve

# args check and print help
if [ $# -lt 1 ]
then
<<<<<<< HEAD
	echo "Usage: ./chunserver_start.sh {chunkserverID}"
	echo "        [-c|--confing path]  chunkserver conf path, default:/etc/curve/chunkserver.conf"
	echo "Examples:"
	echo "start all: ./chunkserver_start.sh all"
	echo "start one: ./chunkserver_start.sh 1"
	exit
=======
    echo "Usage: ./chunserver_start.sh {chunkserverID}  {ip}   {port}"
    echo "start all: ./chunkserver_start.sh all xxx.xxx.xxx.xxx yyy"
    echo "start one: ./chunkserver_start.sh chunkserverID xxx.xxx.xxx.xxx yyy "
    exit
>>>>>>> f417d683
fi

if [ $# -gt 2 ]
then
	conf=$3
fi

# parse subnet mask from config
confPath=`echo $conf/chunkserver.conf`
subnet=`cat $confPath|grep global.subnet|awk -F"=" '{print $2}'`
port=`cat $confPath|grep global.port|awk -F"=" '{print $2}'`

prefix=`echo $subnet|awk -F/ '{print $1}'|awk -F. '{printf "%d", ($1*(2^24))+($2*(2^16))+($3*(2^8))+$4}'`
mod=`echo $subnet|awk -F/ '{print $2}'`
mask=$((2**32-2**(32-$mod)))
# 对prefix再取一次模，为了支持10.182.26.50/22这种格式
prefix=$(($prefix&$mask))
for i in `/sbin/ifconfig -a|grep inet|grep -v inet6|awk '{print $2}'|tr -d "addr:"`
do
	# 把ip转换成整数
	ip_int=`echo $i|awk -F. '{printf "%d\n", ($1*(2^24))+($2*(2^16))+($3*(2^8))+$4}'`
	if [ $(($ip_int&$mask)) -eq $prefix ]
	then
		ip=$i
		break
	fi
done

if [ -z "$ip" ]
then
	echo "no ip matched!\n"
	exit
fi

#start all
DATA_DIR=/data

if [ "$1" = "all" ]
then
#ret=`lsblk|grep chunkserver|wc -l`
ret=`lsblk|grep chunkserver|awk '{print $7}'|sed 's/[^0-9]//g'`
for i in $ret
do
<<<<<<< HEAD
	ps -efl|grep -w "/data/chunkserver$i"|grep -v grep
	if [ $? -eq 0 ]
	then
		echo "chunkserver$i is already active!"
		continue
	fi
	mkdir -p ${DATA_DIR}/log/chunkserver$i/
	if [ $? -ne 0 ]
	then
	    echo "Create log dir failed: ${DATA_DIR}/log/chunkserver$i"
		exit
	fi
	curve-chunkserver -bthread_concurrency=18 -raft_max_segment_size=8388608 -raft_max_install_snapshot_tasks_num=5 -raft_sync=true  \
		    -conf=${conf}/chunkserver.conf \
		    -chunkFilePoolDir=${DATA_DIR}/chunkserver$i \
		    -chunkFilePoolMetaPath=${DATA_DIR}/chunkserver$i/chunkfilepool.meta \
		    -chunkServerIp=$ip \
		    -chunkServerPort=$((${port}+${i}))\
		    -chunkServerMetaUri=local:///data/chunkserver$i/chunkserver.dat \
		    -chunkServerStoreUri=local:///data/chunkserver$i/ \
		    -copySetUri=local:///data/chunkserver$i/copysets \
		    -recycleUri=local:///data/chunkserver$i/recycler \
		    -raft_sync_segments=true \
		    -log_dir=${DATA_DIR}/log/chunkserver$i/ > /dev/null 2>&1 &
=======
    ps -efl|grep -w "/data/chunkserver$i"|grep -v grep
    if [ $? -eq 0 ]
    then
        echo "chunkserver$i is already active!"
        continue
    fi
    mkdir -p ${DATA_DIR}/log/chunkserver$i/
    if [ $? -ne 0 ]
    then
        echo "Create log dir failed: ${DATA_DIR}/log/chunkserver$i"
        exit
    fi
    LD_PRELOAD=/lib/x86_64-linux-gnu/libjemalloc.so.1 curve-chunkserver \
            -bthread_concurrency=18 -raft_max_segment_size=8388608 \
            -raft_max_install_snapshot_tasks_num=5 -raft_sync=true  \
            -conf=${conf}/chunkserver.conf \
            -chunkFilePoolDir=${DATA_DIR}/chunkserver$i \
            -chunkFilePoolMetaPath=${DATA_DIR}/chunkserver$i/chunkfilepool.meta \
            -chunkServerIp=$ip \
            -chunkServerPort=$((${port}+${i}))\
            -chunkServerMetaUri=local:///data/chunkserver$i/chunkserver.dat \
            -chunkServerStoreUri=local:///data/chunkserver$i/ \
            -copySetUri=local:///data/chunkserver$i/copysets \
            -recycleUri=local:///data/chunkserver$i/recycler \
            -raft_sync_segments=true \
            -log_dir=${DATA_DIR}/log/chunkserver$i/ &
>>>>>>> f417d683
done
exit
fi

num=`lsblk|grep chunkserver|wc -l`
if [ $1 -lt 0 ]
then
    echo "chunkserver num $1 is not ok"
    exit
fi

if [[ $1 -gt $num ]]
then
    echo "chunkserver num $1 is not ok"
    exit
fi

ps -efl|grep -w "/data/chunkserver$1"|grep -v grep
if [ $? -eq 0 ]
then
<<<<<<< HEAD
	echo "chunkserver$1 is already active!"
	exit
=======
    echo "chunkserver$i is already active!"
    exit
>>>>>>> f417d683
fi

mkdir -p ${DATA_DIR}/log/chunkserver$1
if [ $? -ne 0 ]
then
    echo "Create log dir failed: ${DATA_DIR}/log/chunkserver$1"
    exit
fi
<<<<<<< HEAD
curve-chunkserver -bthread_concurrency=18 -raft_max_segment_size=8388608 -raft_max_install_snapshot_tasks_num=5 -raft_sync=true  \
	    -conf=${conf}/chunkserver.conf \
	    -chunkFilePoolDir=${DATA_DIR}/chunkserver$1 \
	    -chunkFilePoolMetaPath=${DATA_DIR}/chunkserver$1/chunkfilepool.meta \
	    -chunkServerIp=$ip \
	    -chunkServerPort=$((${port}+${1})) \
	    -chunkServerMetaUri=local:///data/chunkserver$1/chunkserver.dat \
	    -chunkServerStoreUri=local:///data/chunkserver$1/ \
	    -copySetUri=local:///data/chunkserver$1/copysets \
	    -recycleUri=local:///data/chunkserver$1/recycler \
	    -raft_sync_segments=true \
	    -log_dir=${DATA_DIR}/log/chunkserver$1 > /dev/null 2>&1 &
=======
LD_PRELOAD=/lib/x86_64-linux-gnu/libjemalloc.so.1 curve-chunkserver \
        -bthread_concurrency=18 -raft_max_segment_size=8388608 \
        -raft_max_install_snapshot_tasks_num=5 -raft_sync=true  \
        -conf=${conf}/chunkserver.conf \
        -chunkFilePoolDir=${DATA_DIR}/chunkserver$1 \
        -chunkFilePoolMetaPath=${DATA_DIR}/chunkserver$1/chunkfilepool.meta \
        -chunkServerIp=$ip \
        -chunkServerPort=$((${port}+${1})) \
        -chunkServerMetaUri=local:///data/chunkserver$1/chunkserver.dat \
        -chunkServerStoreUri=local:///data/chunkserver$1/ \
        -copySetUri=local:///data/chunkserver$1/copysets \
        -recycleUri=local:///data/chunkserver$1/recycler \
        -raft_sync_segments=true \
        -log_dir=${DATA_DIR}/log/chunkserver$1 &
>>>>>>> f417d683
<|MERGE_RESOLUTION|>--- conflicted
+++ resolved
@@ -6,19 +6,12 @@
 # args check and print help
 if [ $# -lt 1 ]
 then
-<<<<<<< HEAD
 	echo "Usage: ./chunserver_start.sh {chunkserverID}"
 	echo "        [-c|--confing path]  chunkserver conf path, default:/etc/curve/chunkserver.conf"
 	echo "Examples:"
 	echo "start all: ./chunkserver_start.sh all"
 	echo "start one: ./chunkserver_start.sh 1"
 	exit
-=======
-    echo "Usage: ./chunserver_start.sh {chunkserverID}  {ip}   {port}"
-    echo "start all: ./chunkserver_start.sh all xxx.xxx.xxx.xxx yyy"
-    echo "start one: ./chunkserver_start.sh chunkserverID xxx.xxx.xxx.xxx yyy "
-    exit
->>>>>>> f417d683
 fi
 
 if [ $# -gt 2 ]
@@ -62,7 +55,6 @@
 ret=`lsblk|grep chunkserver|awk '{print $7}'|sed 's/[^0-9]//g'`
 for i in $ret
 do
-<<<<<<< HEAD
 	ps -efl|grep -w "/data/chunkserver$i"|grep -v grep
 	if [ $? -eq 0 ]
 	then
@@ -75,7 +67,9 @@
 	    echo "Create log dir failed: ${DATA_DIR}/log/chunkserver$i"
 		exit
 	fi
-	curve-chunkserver -bthread_concurrency=18 -raft_max_segment_size=8388608 -raft_max_install_snapshot_tasks_num=5 -raft_sync=true  \
+    LD_PRELOAD=/lib/x86_64-linux-gnu/libjemalloc.so.1 curve-chunkserver \
+	        -bthread_concurrency=18 -raft_max_segment_size=8388608 \
+            -raft_max_install_snapshot_tasks_num=5 -raft_sync=true  \
 		    -conf=${conf}/chunkserver.conf \
 		    -chunkFilePoolDir=${DATA_DIR}/chunkserver$i \
 		    -chunkFilePoolMetaPath=${DATA_DIR}/chunkserver$i/chunkfilepool.meta \
@@ -87,34 +81,6 @@
 		    -recycleUri=local:///data/chunkserver$i/recycler \
 		    -raft_sync_segments=true \
 		    -log_dir=${DATA_DIR}/log/chunkserver$i/ > /dev/null 2>&1 &
-=======
-    ps -efl|grep -w "/data/chunkserver$i"|grep -v grep
-    if [ $? -eq 0 ]
-    then
-        echo "chunkserver$i is already active!"
-        continue
-    fi
-    mkdir -p ${DATA_DIR}/log/chunkserver$i/
-    if [ $? -ne 0 ]
-    then
-        echo "Create log dir failed: ${DATA_DIR}/log/chunkserver$i"
-        exit
-    fi
-    LD_PRELOAD=/lib/x86_64-linux-gnu/libjemalloc.so.1 curve-chunkserver \
-            -bthread_concurrency=18 -raft_max_segment_size=8388608 \
-            -raft_max_install_snapshot_tasks_num=5 -raft_sync=true  \
-            -conf=${conf}/chunkserver.conf \
-            -chunkFilePoolDir=${DATA_DIR}/chunkserver$i \
-            -chunkFilePoolMetaPath=${DATA_DIR}/chunkserver$i/chunkfilepool.meta \
-            -chunkServerIp=$ip \
-            -chunkServerPort=$((${port}+${i}))\
-            -chunkServerMetaUri=local:///data/chunkserver$i/chunkserver.dat \
-            -chunkServerStoreUri=local:///data/chunkserver$i/ \
-            -copySetUri=local:///data/chunkserver$i/copysets \
-            -recycleUri=local:///data/chunkserver$i/recycler \
-            -raft_sync_segments=true \
-            -log_dir=${DATA_DIR}/log/chunkserver$i/ &
->>>>>>> f417d683
 done
 exit
 fi
@@ -135,13 +101,8 @@
 ps -efl|grep -w "/data/chunkserver$1"|grep -v grep
 if [ $? -eq 0 ]
 then
-<<<<<<< HEAD
 	echo "chunkserver$1 is already active!"
 	exit
-=======
-    echo "chunkserver$i is already active!"
-    exit
->>>>>>> f417d683
 fi
 
 mkdir -p ${DATA_DIR}/log/chunkserver$1
@@ -150,8 +111,9 @@
     echo "Create log dir failed: ${DATA_DIR}/log/chunkserver$1"
     exit
 fi
-<<<<<<< HEAD
-curve-chunkserver -bthread_concurrency=18 -raft_max_segment_size=8388608 -raft_max_install_snapshot_tasks_num=5 -raft_sync=true  \
+LD_PRELOAD=/lib/x86_64-linux-gnu/libjemalloc.so.1 curve-chunkserver \
+        -bthread_concurrency=18 -raft_max_segment_size=8388608 \
+        -raft_max_install_snapshot_tasks_num=5 -raft_sync=true  \
 	    -conf=${conf}/chunkserver.conf \
 	    -chunkFilePoolDir=${DATA_DIR}/chunkserver$1 \
 	    -chunkFilePoolMetaPath=${DATA_DIR}/chunkserver$1/chunkfilepool.meta \
@@ -162,20 +124,4 @@
 	    -copySetUri=local:///data/chunkserver$1/copysets \
 	    -recycleUri=local:///data/chunkserver$1/recycler \
 	    -raft_sync_segments=true \
-	    -log_dir=${DATA_DIR}/log/chunkserver$1 > /dev/null 2>&1 &
-=======
-LD_PRELOAD=/lib/x86_64-linux-gnu/libjemalloc.so.1 curve-chunkserver \
-        -bthread_concurrency=18 -raft_max_segment_size=8388608 \
-        -raft_max_install_snapshot_tasks_num=5 -raft_sync=true  \
-        -conf=${conf}/chunkserver.conf \
-        -chunkFilePoolDir=${DATA_DIR}/chunkserver$1 \
-        -chunkFilePoolMetaPath=${DATA_DIR}/chunkserver$1/chunkfilepool.meta \
-        -chunkServerIp=$ip \
-        -chunkServerPort=$((${port}+${1})) \
-        -chunkServerMetaUri=local:///data/chunkserver$1/chunkserver.dat \
-        -chunkServerStoreUri=local:///data/chunkserver$1/ \
-        -copySetUri=local:///data/chunkserver$1/copysets \
-        -recycleUri=local:///data/chunkserver$1/recycler \
-        -raft_sync_segments=true \
-        -log_dir=${DATA_DIR}/log/chunkserver$1 &
->>>>>>> f417d683
+	    -log_dir=${DATA_DIR}/log/chunkserver$1 > /dev/null 2>&1 &