/*
 * Project: curve
 * Created Date: Wednesday September 12th 2018
 * Author: hzsunjianliang
 * Copyright (c) 2018 netease
 */

#include <glog/logging.h>
#include "src/mds/nameserver2/namespace_storage.h"
#include "src/mds/nameserver2/helper/namespace_helper.h"
#include "src/common/namespace_define.h"

using ::curve::common::SNAPSHOTFILEINFOKEYPREFIX;
using ::curve::common::SNAPSHOTFILEINFOKEYEND;

namespace curve {
namespace mds {

std::ostream& operator << (std::ostream & os, StoreStatus &s) {
    os << static_cast<std::underlying_type<StoreStatus>::type>(s);
    return os;
}

NameServerStorageImp::NameServerStorageImp(
    std::shared_ptr<KVStorageClient> client, std::shared_ptr<Cache> cache) {
    this->client_ = client;
    this->cache_ = cache;
}

StoreStatus NameServerStorageImp::PutFile(const FileInfo &fileInfo) {
    std::string storeKey;
    if (GetStoreKey(fileInfo.filetype(),
                    fileInfo.parentid(),
                    fileInfo.filename(),
                    &storeKey)
            != StoreStatus::OK) {
        LOG(ERROR) << "get store key failed,filename = " << fileInfo.filename();
        return StoreStatus::InternalError;
    }
    std::string encodeFileInfo;
    if (!NameSpaceStorageCodec::EncodeFileInfo(fileInfo, &encodeFileInfo)) {
        LOG(ERROR) << "encode file: " << fileInfo.filename()<< "err";
        return StoreStatus::InternalError;
    }

    int errCode = client_->Put(storeKey, encodeFileInfo);
    if (errCode != EtcdErrCode::EtcdOK) {
        LOG(ERROR) << "put file: [" << fileInfo.filename() << "] err: "
                    << errCode;
    } else {
        // 更新到缓存
        cache_->Put(storeKey, encodeFileInfo);
    }

    return getErrorCode(errCode);
}

StoreStatus NameServerStorageImp::GetFile(InodeID parentid,
                                          const std::string &filename,
                                          FileInfo *fileInfo) {
    std::string storeKey;
    if (GetStoreKey(FileType::INODE_PAGEFILE, parentid, filename, &storeKey)
        != StoreStatus::OK) {
        LOG(ERROR) << "get store key failed, filename = " << filename;
        return StoreStatus::InternalError;
    }

    int errCode = EtcdErrCode::EtcdOK;
    std::string out;
    if (!cache_->Get(storeKey, &out)) {
        errCode = client_->Get(storeKey, &out);
    }

    if (errCode == EtcdErrCode::EtcdOK) {
        bool decodeOK = NameSpaceStorageCodec::DecodeFileInfo(out, fileInfo);
        if (decodeOK) {
            return StoreStatus::OK;
        } else {
            LOG(ERROR) << "decode info error. parentid: " << parentid
                       << ", filename: " << filename;
            return StoreStatus::InternalError;
        }
    } else if (errCode == EtcdErrCode::EtcdKeyNotExist) {
        LOG(INFO) << "file not exist. parentid: " << parentid
                  << ", filename: " << filename;
    } else {
        LOG(ERROR) << "get file err: " << errCode << "."
                   << " parentid: " << parentid << ", filename: " << filename;
    }

    return getErrorCode(errCode);
}

StoreStatus NameServerStorageImp::DeleteFile(InodeID id,
                                            const std::string &filename) {
    std::string storeKey;
    if (GetStoreKey(FileType::INODE_PAGEFILE, id, filename, &storeKey)
        != StoreStatus::OK) {
        LOG(ERROR) << "get store key failed,filename = " << filename;
        return StoreStatus::InternalError;
    }

    // 先删缓存，再删etcd
    cache_->Remove(storeKey);
    int resCode = client_->Delete(storeKey);

    if (resCode != EtcdErrCode::EtcdOK) {
        LOG(ERROR) << "delete file err: " << resCode << ","
                   << " inode id: " << id << ", filename: " << filename;
    }
    return getErrorCode(resCode);
}

StoreStatus NameServerStorageImp::DeleteSnapshotFile(InodeID id,
                                                const std::string &filename) {
    std::string storeKey;
    if (GetStoreKey(FileType::INODE_SNAPSHOT_PAGEFILE,
                    id, filename, &storeKey) != StoreStatus::OK) {
        LOG(ERROR) << "get store key failed, filename = " << filename;
        return StoreStatus::InternalError;
    }

    // 先删缓存，再删etcd
    cache_->Remove(storeKey);
    int resCode = client_->Delete(storeKey);

    if (resCode != EtcdErrCode::EtcdOK) {
        LOG(ERROR) << "delete file err: " << resCode << "."
                   << " inodeid: " << id << ", filename: " << filename;
    }
    return getErrorCode(resCode);
}

StoreStatus NameServerStorageImp::RenameFile(const FileInfo &oldFInfo,
                                            const FileInfo &newFInfo) {
    std::string oldStoreKey;
    auto res = GetStoreKey(FileType::INODE_PAGEFILE,
                    oldFInfo.parentid(),
                    oldFInfo.filename(),
                    &oldStoreKey);
    if (res != StoreStatus::OK) {
        LOG(ERROR) << "get store key failed, filename = "
                   << oldFInfo.filename();
        return StoreStatus::InternalError;
    }

    std::string newStoreKey;
    res = GetStoreKey(FileType::INODE_PAGEFILE,
                    newFInfo.parentid(),
                    newFInfo.filename(),
                    &newStoreKey);
    if (res != StoreStatus::OK) {
        LOG(ERROR) << "get store key failed, filename = "
                   << newFInfo.filename();
        return StoreStatus::InternalError;
    }

    std::string encodeOldFileInfo;
    std::string encodeNewFileInfo;
    if (!NameSpaceStorageCodec::EncodeFileInfo(oldFInfo, &encodeOldFileInfo) ||
        !NameSpaceStorageCodec::EncodeFileInfo(newFInfo, &encodeNewFileInfo)) {
       LOG(ERROR) << "encode oldfile inodeid : " << oldFInfo.id()
                  << ", oldfile: " << oldFInfo.filename()
                  << " or newfile inodeid : " << newFInfo.id()
                  << ", newfile: " << newFInfo.filename() << "err";
       return StoreStatus::InternalError;
    }

    // 先删除缓存中的数据
    cache_->Remove(oldStoreKey);

    // 更新etcd
    Operation op1{
        OpType::OpDelete,
        const_cast<char*>(oldStoreKey.c_str()), "",
        oldStoreKey.size(), 0};
    Operation op2{
        OpType::OpPut,
        const_cast<char*>(newStoreKey.c_str()),
        const_cast<char*>(encodeNewFileInfo.c_str()),
         newStoreKey.size(), encodeNewFileInfo.size()};
    std::vector<Operation> ops{op1, op2};
    int errCode = client_->TxnN(ops);
    if (errCode != EtcdErrCode::EtcdOK) {
        LOG(ERROR) << "rename file from [" << oldFInfo.id() << ", "
                   << oldFInfo.filename() << "] to [" << newFInfo.id()
                   << ", " << newFInfo.filename() << "] err: "
                   << errCode;
    } else {
        // 最后更新到缓存
        cache_->Put(newStoreKey, encodeNewFileInfo);
    }
    return getErrorCode(errCode);
}

StoreStatus NameServerStorageImp::ReplaceFileAndRecycleOldFile(
                                            const FileInfo &oldFInfo,
                                            const FileInfo &newFInfo,
                                            const FileInfo &conflictFInfo,
                                            const FileInfo &recycleFInfo) {
    std::string oldStoreKey, newStoreKey, conflictStoreKey, recycleStoreKey;
    auto res = GetStoreKey(oldFInfo.filetype(), oldFInfo.parentid(),
        oldFInfo.filename(), &oldStoreKey);
    if (res != StoreStatus::OK) {
        LOG(ERROR) << "get store key failed, filename = "
                   << oldFInfo.filename();
        return StoreStatus::InternalError;
    }

    res = GetStoreKey(newFInfo.filetype(), newFInfo.parentid(),
        newFInfo.filename(), &newStoreKey);
    if (res != StoreStatus::OK) {
        LOG(ERROR) << "get store key failed, filename = "
                   << newFInfo.filename();
        return StoreStatus::InternalError;
    }

    res = GetStoreKey(conflictFInfo.filetype(), conflictFInfo.parentid(),
        conflictFInfo.filename(), &conflictStoreKey);
    if (res != StoreStatus::OK) {
        LOG(ERROR) << "get store key failed, filename = "
                   << conflictFInfo.filename();
        return StoreStatus::InternalError;
    }

    if (newStoreKey != conflictStoreKey) {
        LOG(ERROR) << "rename target[" << newFInfo.filename() << "] not exist";
        return StoreStatus::InternalError;
    }

    res = GetStoreKey(recycleFInfo.filetype(), recycleFInfo.parentid(),
        recycleFInfo.filename(), &recycleStoreKey);
    if (res != StoreStatus::OK) {
        LOG(ERROR) << "get store key failed, filename = "
                   << recycleFInfo.filename();
        return StoreStatus::InternalError;
    }

    std::string encodeRecycleFInfo;
    std::string encodeNewFInfo;
    if (!NameSpaceStorageCodec::EncodeFileInfo(
        recycleFInfo, &encodeRecycleFInfo)) {
        LOG(ERROR) << "encode recycle file: " << recycleFInfo.filename()
                  << " err";
        return StoreStatus::InternalError;
    }

    if (!NameSpaceStorageCodec::EncodeFileInfo(newFInfo, &encodeNewFInfo)) {
        LOG(ERROR) << "encode recycle file: " << newFInfo.filename()
                  << " err";
        return StoreStatus::InternalError;
    }

    // 删除缓存中的数据
    cache_->Remove(conflictStoreKey);
    cache_->Remove(oldStoreKey);

    // put recycleFInfo; delete oldFInfo; put newFInfo
    Operation op1{
        OpType::OpPut,
        const_cast<char*>(recycleStoreKey.c_str()),
        const_cast<char*>(encodeRecycleFInfo.c_str()),
        recycleStoreKey.size(), encodeRecycleFInfo.size()};
    Operation op2{
        OpType::OpDelete,
        const_cast<char*>(oldStoreKey.c_str()), "",
        oldStoreKey.size(), 0};
    Operation op3{
        OpType::OpPut,
        const_cast<char*>(newStoreKey.c_str()),
        const_cast<char*>(encodeNewFInfo.c_str()),
        newStoreKey.size(), encodeNewFInfo.size()};

    std::vector<Operation> ops{op1, op2, op3};
    int errCode = client_->TxnN(ops);
    if (errCode != EtcdErrCode::EtcdOK) {
        LOG(ERROR) << "rename file from [" << oldFInfo.filename()
                   << "] to [" << newFInfo.filename() << "] err: "
                   << errCode;
    } else {
        //更新到缓存
        cache_->Put(recycleStoreKey, encodeRecycleFInfo);
        cache_->Put(newStoreKey, encodeNewFInfo);
    }
    return getErrorCode(errCode);
}

StoreStatus NameServerStorageImp::MoveFileToRecycle(
    const FileInfo &originFileInfo, const FileInfo &recycleFileInfo) {
    std::string originFileInfoKey;
    auto res = GetStoreKey(originFileInfo.filetype(), originFileInfo.parentid(),
        originFileInfo.filename(), &originFileInfoKey);
    if (res != StoreStatus::OK) {
        LOG(ERROR) << "get store key failed, filename = "
                   << originFileInfo.filename();
        return StoreStatus::InternalError;
    }

    std::string recycleFileInfoKey;
    res = GetStoreKey(recycleFileInfo.filetype(), recycleFileInfo.parentid(),
        recycleFileInfo.filename(), &recycleFileInfoKey);
    if (res != StoreStatus::OK) {
        LOG(ERROR) << "get store key failed, filename = "
                   << recycleFileInfo.filename();
        return StoreStatus::InternalError;
    }

    std::string encodeRecycleFInfo;
    if (!NameSpaceStorageCodec::EncodeFileInfo(
        recycleFileInfo, &encodeRecycleFInfo)) {
        LOG(ERROR) << "encode recycle file: " << recycleFileInfo.filename()
                  << " err";
        return StoreStatus::InternalError;
    }

    // 删除缓存中的数据
    cache_->Remove(originFileInfoKey);

    // 从etcd中删除originFileInfo, put recycleFileInfo
    Operation op1{
        OpType::OpDelete,
        const_cast<char*>(originFileInfoKey.c_str()), "",
        originFileInfoKey.size(), 0};
    Operation op2{
        OpType::OpPut,
        const_cast<char*>(recycleFileInfoKey.c_str()),
        const_cast<char*>(encodeRecycleFInfo.c_str()),
        recycleFileInfoKey.size(), encodeRecycleFInfo.size()};

    std::vector<Operation> ops{op1, op2};
    int errCode = client_->TxnN(ops);
    if (errCode != EtcdErrCode::EtcdOK) {
        LOG(ERROR) << "move file [" << originFileInfo.filename()
                   << "] to recycle file ["
                   << recycleFileInfo.filename() << "] err: "
                   << errCode;
    } else {
        //更新到缓存
        cache_->Put(recycleFileInfoKey, encodeRecycleFInfo);
    }
    return getErrorCode(errCode);
}

StoreStatus NameServerStorageImp::ListFile(InodeID startid,
                                           InodeID endid,
                                           std::vector<FileInfo> *files) {
    std::string startStoreKey;
    auto res =
        GetStoreKey(FileType::INODE_PAGEFILE, startid, "", &startStoreKey);
    if (res != StoreStatus::OK) {
        LOG(ERROR) << "get store key failed, id = " << startid;
        return StoreStatus::InternalError;
    }

    std::string endStoreKey;
    res = GetStoreKey(FileType::INODE_PAGEFILE, endid, "", &endStoreKey);
    if (res != StoreStatus::OK) {
        LOG(ERROR) << "get store key failed, id = " << endid;
        return StoreStatus::InternalError;
    }

    return ListFileInternal(startStoreKey, endStoreKey, files);
}

StoreStatus NameServerStorageImp::ListSegment(InodeID id,
                                    std::vector<PageFileSegment> *segments) {
    std::string startStoreKey =
                NameSpaceStorageCodec::EncodeSegmentStoreKey(id, 0);
    std::string endStoreKey =
                NameSpaceStorageCodec::EncodeSegmentStoreKey(id + 1, 0);

    std::vector<std::string> out;
    int errCode = client_->List(
        startStoreKey, endStoreKey, &out);

<<<<<<< HEAD
    if (errCode != EtcdErrCode::OK) {
=======
    if (errCode != EtcdErrCode::EtcdOK) {
>>>>>>> 72014a25
        LOG(ERROR) << "list segment err:" << errCode;
        return getErrorCode(errCode);
    }

    for (int i = 0; i < out.size(); i++) {
        PageFileSegment segment;
        bool decodeOK = NameSpaceStorageCodec::DecodeSegment(out[i],
                                                             &segment);
        if (decodeOK) {
            segments->emplace_back(segment);
        } else {
            LOG(ERROR) << "decode one segment err";
            return StoreStatus::InternalError;
        }
    }
    return StoreStatus::OK;
}

StoreStatus NameServerStorageImp::ListSnapshotFile(InodeID startid,
                                           InodeID endid,
                                           std::vector<FileInfo> *files) {
    std::string startStoreKey;
    auto res = GetStoreKey(FileType::INODE_SNAPSHOT_PAGEFILE,
                    startid, "", &startStoreKey);
    if (res != StoreStatus::OK) {
        LOG(ERROR) << "get store key failed, id = " << startid;
        return StoreStatus::InternalError;
    }

    std::string endStoreKey;
    res = GetStoreKey(FileType::INODE_SNAPSHOT_PAGEFILE,
                    endid, "", &endStoreKey);
    if (res != StoreStatus::OK) {
        LOG(ERROR) << "get store key failed, id = " << endid;
        return StoreStatus::InternalError;
    }

    return ListFileInternal(startStoreKey, endStoreKey, files);
}

StoreStatus NameServerStorageImp::ListFileInternal(
                                           const std::string& startStoreKey,
                                           const std::string& endStoreKey,
                                           std::vector<FileInfo> *files) {
    std::vector<std::string> out;
    int errCode = client_->List(
        startStoreKey, endStoreKey, &out);

    if (errCode != EtcdErrCode::EtcdOK) {
        LOG(ERROR) << "list file err:" << errCode;
        return getErrorCode(errCode);
    }

    for (int i = 0; i < out.size(); i++) {
        FileInfo fileInfo;
        bool decodeOK = NameSpaceStorageCodec::DecodeFileInfo(out[i],
                                                              &fileInfo);
        if (decodeOK) {
            files->emplace_back(fileInfo);
        } else {
            LOG(ERROR) << "decode one fileInfo err";
            return StoreStatus::InternalError;
        }
    }
    return StoreStatus::OK;
}

StoreStatus NameServerStorageImp::PutSegment(InodeID id,
                                             uint64_t off,
                                             const PageFileSegment *segment,
                                             int64_t *revision) {
    std::string storeKey =
        NameSpaceStorageCodec::EncodeSegmentStoreKey(id, off);
    std::string encodeSegment;
    if (!NameSpaceStorageCodec::EncodeSegment(*segment, &encodeSegment)) {
        return StoreStatus::InternalError;
    }

    int errCode = client_->PutRewithRevision(storeKey, encodeSegment, revision);
    if (errCode != EtcdErrCode::EtcdOK) {
        LOG(ERROR) << "put segment of logicalPoolId:"
                   << segment->logicalpoolid() << "err:" << errCode;
    } else {
        cache_->Put(storeKey, encodeSegment);
    }
    return getErrorCode(errCode);
}

StoreStatus NameServerStorageImp::GetSegment(InodeID id,
                                             uint64_t off,
                                             PageFileSegment *segment) {
    std::string storeKey =
        NameSpaceStorageCodec::EncodeSegmentStoreKey(id, off);
    int errCode = EtcdErrCode::EtcdOK;
    std::string out;
    if (!cache_->Get(storeKey, &out)) {
        errCode = client_->Get(storeKey, &out);
    }

    if (errCode == EtcdErrCode::EtcdOK) {
        bool decodeOK = NameSpaceStorageCodec::DecodeSegment(out, segment);
        if (decodeOK) {
            return StoreStatus::OK;
        } else {
            LOG(ERROR) << "decode segment inodeid: " << id
                       << ", off: " << off <<" err";
            return StoreStatus::InternalError;
        }
    } else if (errCode == EtcdErrCode::EtcdKeyNotExist) {
        LOG(INFO) << "segment not exist. inodeid: " << id << ", off: " << off;
    } else {
        LOG(ERROR) << "get segment inodeid: " << id
                   << ", off: " << off << " err: " << errCode;
    }
    return getErrorCode(errCode);
}

StoreStatus NameServerStorageImp::DeleteSegment(
    InodeID id, uint64_t off, int64_t *revision) {
    std::string storeKey =
        NameSpaceStorageCodec::EncodeSegmentStoreKey(id, off);
    int errCode = client_->DeleteRewithRevision(storeKey, revision);

    // 先更新缓存，再更新etcd
    cache_->Remove(storeKey);
    if (errCode != EtcdErrCode::EtcdOK) {
        LOG(ERROR) << "delete segment of inodeid: " << id
                   << "off: " << off << ", err:" << errCode;
    }
    return getErrorCode(errCode);
}

StoreStatus NameServerStorageImp::SnapShotFile(const FileInfo *originFInfo,
                                            const FileInfo *snapshotFInfo) {
    std::string originFileKey;
    auto res = GetStoreKey(originFInfo->filetype(),
                    originFInfo->parentid(),
                    originFInfo->filename(),
                    &originFileKey);
    if (res != StoreStatus::OK) {
        LOG(ERROR) << "get store key failed, filename = "
                   << originFInfo->filename();
        return StoreStatus::InternalError;
    }

    std::string snapshotFileKey;
    res = GetStoreKey(snapshotFInfo->filetype(),
                    snapshotFInfo->parentid(),
                    snapshotFInfo->filename(),
                    &snapshotFileKey);
    if (res != StoreStatus::OK) {
        LOG(ERROR) << "get store key failed, filename = "
                   << snapshotFInfo->filename();
        return StoreStatus::InternalError;
    }

    std::string encodeFileInfo;
    std::string encodeSnapshot;
    if (!NameSpaceStorageCodec::EncodeFileInfo(*originFInfo, &encodeFileInfo) ||
    !NameSpaceStorageCodec::EncodeFileInfo(*snapshotFInfo, &encodeSnapshot)) {
        LOG(ERROR) << "encode originfile inodeid: " << originFInfo->id()
                   << ", originfile: " << originFInfo->filename()
                   << " or snapshotfile inodeid: " << snapshotFInfo->id()
                   << ", snapshotfile: " << snapshotFInfo->filename() << "err";
        return StoreStatus::InternalError;
    }

    // 先删除缓存中的信息
    cache_->Remove(originFileKey);

    // 再更新etcd
    Operation op1{
        OpType::OpPut,
        const_cast<char*>(originFileKey.c_str()),
        const_cast<char*>(encodeFileInfo.c_str()),
        originFileKey.size(), encodeFileInfo.size()};
    Operation op2{
        OpType::OpPut,
        const_cast<char*>(snapshotFileKey.c_str()),
        const_cast<char*>(encodeSnapshot.c_str()),
        snapshotFileKey.size(), encodeSnapshot.size()};

    std::vector<Operation> ops{op1, op2};
    int errCode = client_->TxnN(ops);
    if (errCode != EtcdErrCode::EtcdOK) {
        LOG(ERROR) << "store snapshot inodeid: " << snapshotFInfo->id()
                   << ", snapshot: " << snapshotFInfo->filename()
                   << ", fileinfo inodeid: " << originFInfo->id()
                   << ", fileinfo: " << originFInfo->filename() << "err";
    } else {
        // 最后put到缓存中
        cache_->Put(originFileKey, encodeFileInfo);
        cache_->Put(snapshotFileKey, encodeSnapshot);
    }
    return getErrorCode(errCode);
}

StoreStatus NameServerStorageImp::LoadSnapShotFile(
    std::vector<FileInfo> *snapshotFiles) {
    return ListFileInternal(SNAPSHOTFILEINFOKEYPREFIX,
                            SNAPSHOTFILEINFOKEYEND, snapshotFiles);
}

StoreStatus NameServerStorageImp::getErrorCode(int errCode) {
    switch (errCode) {
        case EtcdErrCode::EtcdOK:
            return StoreStatus::OK;

        case EtcdErrCode::EtcdKeyNotExist:
            return StoreStatus::KeyNotExist;

        case EtcdErrCode::EtcdUnknown:
        case EtcdErrCode::EtcdInvalidArgument:
        case EtcdErrCode::EtcdAlreadyExists:
        case EtcdErrCode::EtcdPermissionDenied:
        case EtcdErrCode::EtcdOutOfRange:
        case EtcdErrCode::EtcdUnimplemented:
        case EtcdErrCode::EtcdInternal:
        case EtcdErrCode::EtcdNotFound:
        case EtcdErrCode::EtcdDataLoss:
        case EtcdErrCode::EtcdUnauthenticated:
        case EtcdErrCode::EtcdCanceled:
        case EtcdErrCode::EtcdDeadlineExceeded:
        case EtcdErrCode::EtcdResourceExhausted:
        case EtcdErrCode::EtcdFailedPrecondition:
        case EtcdErrCode::EtcdAborted:
        case EtcdErrCode::EtcdUnavailable:
        case EtcdErrCode::EtcdTxnUnkownOp:
        case EtcdErrCode::EtcdObjectNotExist:
        case EtcdErrCode::EtcdErrObjectType:
            return StoreStatus::InternalError;

        default:
            return StoreStatus::InternalError;
    }
}

StoreStatus NameServerStorageImp::GetStoreKey(FileType filetype,
                                              InodeID id,
                                              const std::string& filename,
                                              std::string* storeKey) {
    switch (filetype) {
        case FileType::INODE_PAGEFILE:
        case FileType::INODE_DIRECTORY:
            *storeKey = NameSpaceStorageCodec::EncodeFileStoreKey(id, filename);
            break;
        case FileType::INODE_SNAPSHOT_PAGEFILE:
            *storeKey =
                NameSpaceStorageCodec::EncodeSnapShotFileStoreKey(id, filename);
            break;
        default:
            LOG(ERROR) << "filetype: "
                       << filetype << " of " << filename << " not exist";
            return StoreStatus::InternalError;
    }
    return StoreStatus::OK;
}

}  // namespace mds
}  // namespace curve<|MERGE_RESOLUTION|>--- conflicted
+++ resolved
@@ -373,11 +373,7 @@
     int errCode = client_->List(
         startStoreKey, endStoreKey, &out);
 
-<<<<<<< HEAD
-    if (errCode != EtcdErrCode::OK) {
-=======
-    if (errCode != EtcdErrCode::EtcdOK) {
->>>>>>> 72014a25
+    if (errCode != EtcdErrCode::EtcdOK) {
         LOG(ERROR) << "list segment err:" << errCode;
         return getErrorCode(errCode);
     }
