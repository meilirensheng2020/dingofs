/*
 * Project: curve
 * Created Date: Mon Aug 20 2018
 * Author: xuchaojie
 * Copyright (c) 2018 netease
 */

#include "src/mds/topology/topology_service.h"


namespace curve {
namespace mds {
namespace topology {

void TopologyServiceImpl::RegistChunkServer(
    google::protobuf::RpcController* cntl_base,
    const ChunkServerRegistRequest* request,
    ChunkServerRegistResponse* response,
    google::protobuf::Closure* done) {
    brpc::ClosureGuard done_guard(done);

    brpc::Controller* cntl =
        static_cast<brpc::Controller*>(cntl_base);

    LOG(INFO) << "Received request[log_id=" << cntl->log_id()
              << "] from " << cntl->remote_side()
              << " to " << cntl->local_side()
              << ". [ChunkServerRegistRequest] "
              << request->DebugString();

    topology_->RegistChunkServer(request, response);

    if (kTopoErrCodeSuccess != response->statuscode()) {
        LOG(ERROR) << "Send response[log_id=" << cntl->log_id()
                   << "] from " << cntl->local_side()
                   << " to " << cntl->remote_side()
                   << ". [ChunkServerRegistResponse] "
                   << response->DebugString();
    } else {
        LOG(INFO) << "Send response[log_id=" << cntl->log_id()
                  << "] from " << cntl->local_side()
                  << " to " << cntl->remote_side()
                  << ". [ChunkServerRegistResponse] "
                  << response->DebugString();
    }
}

void TopologyServiceImpl::ListChunkServer(
    google::protobuf::RpcController* cntl_base,
    const ListChunkServerRequest* request,
    ListChunkServerResponse* response,
    google::protobuf::Closure* done) {
    brpc::ClosureGuard done_guard(done);

    brpc::Controller* cntl =
        static_cast<brpc::Controller*>(cntl_base);

    LOG(INFO) << "Received request[log_id=" << cntl->log_id()
              << "] from " << cntl->remote_side()
              << " to " << cntl->local_side()
              << ". [ListChunkServerRequest] "
              << request->DebugString();

    topology_->ListChunkServer(request, response);

    if (kTopoErrCodeSuccess != response->statuscode()) {
        LOG(ERROR) << "Send response[log_id=" << cntl->log_id()
                   << "] from " << cntl->local_side()
                   << " to " << cntl->remote_side()
                   << ". [ListChunkServerResponse] "
                   << response->DebugString();
    } else {
        LOG(INFO) << "Send response[log_id=" << cntl->log_id()
                  << "] from " << cntl->local_side()
                  << " to " << cntl->remote_side()
                  << ". [ListChunkServerResponse] "
                  << response->DebugString();
    }
}

void TopologyServiceImpl::GetChunkServer(
    google::protobuf::RpcController* cntl_base,
    const GetChunkServerInfoRequest* request,
    GetChunkServerInfoResponse* response,
    google::protobuf::Closure* done) {
    brpc::ClosureGuard done_guard(done);

    brpc::Controller* cntl =
        static_cast<brpc::Controller*>(cntl_base);

    LOG(INFO) << "Received request[log_id=" << cntl->log_id()
              << "] from " << cntl->remote_side()
              << " to " << cntl->local_side()
              << ". [GetChunkServerInfoRequest] "
              << request->DebugString();

    topology_->GetChunkServer(request, response);

    if (kTopoErrCodeSuccess != response->statuscode()) {
        LOG(ERROR) << "Send response[log_id=" << cntl->log_id()
                   << "] from " << cntl->local_side()
                   << " to " << cntl->remote_side()
                   << ". [GetChunkServerInfoResponse] "
                   << response->DebugString();
    } else {
        LOG(INFO) << "Send response[log_id=" << cntl->log_id()
                  << "] from " << cntl->local_side()
                  << " to " << cntl->remote_side()
                  << ". [GetChunkServerInfoResponse] "
                  << response->DebugString();
    }
}

void TopologyServiceImpl::DeleteChunkServer(
    google::protobuf::RpcController* cntl_base,
    const DeleteChunkServerRequest* request,
    DeleteChunkServerResponse* response,
    google::protobuf::Closure* done) {
    brpc::ClosureGuard done_guard(done);

    brpc::Controller* cntl =
        static_cast<brpc::Controller*>(cntl_base);

    LOG(INFO) << "Received request[log_id=" << cntl->log_id()
              << "] from " << cntl->remote_side()
              << " to " << cntl->local_side()
              << ". [DeleteChunkServerRequest] "
              << request->DebugString();

    topology_->DeleteChunkServer(request, response);

    if (kTopoErrCodeSuccess != response->statuscode()) {
        LOG(ERROR) << "Send response[log_id=" << cntl->log_id()
                   << "] from " << cntl->local_side()
                   << " to " << cntl->remote_side()
                   << ". [DeleteChunkServerResponse] "
                   << response->DebugString();
    } else {
        LOG(INFO) << "Send response[log_id=" << cntl->log_id()
                  << "] from " << cntl->local_side()
                  << " to " << cntl->remote_side()
                  << ". [DeleteChunkServerResponse] "
                  << response->DebugString();
    }
}

void TopologyServiceImpl::SetChunkServer(
    google::protobuf::RpcController* cntl_base,
    const SetChunkServerStatusRequest* request,
    SetChunkServerStatusResponse* response,
    google::protobuf::Closure* done) {

    brpc::ClosureGuard done_guard(done);

    brpc::Controller* cntl =
        static_cast<brpc::Controller*>(cntl_base);

    LOG(INFO) << "Received request[log_id=" << cntl->log_id()
              << "] from " << cntl->remote_side()
              << " to " << cntl->local_side()
              << ". [SetChunkServerStatusRequest] "
              << request->DebugString();

    topology_->SetChunkServer(request, response);

    if (kTopoErrCodeSuccess != response->statuscode()) {
        LOG(ERROR) << "Send response[log_id=" << cntl->log_id()
                   << "] from " << cntl->local_side()
                   << " to " << cntl->remote_side()
                   << ". [SetChunkServerStatusResponse] "
                   << response->DebugString();
    } else {
        LOG(INFO) << "Send response[log_id=" << cntl->log_id()
                  << "] from " << cntl->local_side()
                  << " to " << cntl->remote_side()
                  << ". [SetChunkServerStatusResponse] "
                  << response->DebugString();
    }
}

void TopologyServiceImpl::RegistServer(
    google::protobuf::RpcController* cntl_base,
    const ServerRegistRequest* request,
    ServerRegistResponse* response,
    google::protobuf::Closure* done) {
    brpc::ClosureGuard done_guard(done);

    brpc::Controller* cntl =
        static_cast<brpc::Controller*>(cntl_base);

    LOG(INFO) << "Received request[log_id=" << cntl->log_id()
              << "] from " << cntl->remote_side()
              << " to " << cntl->local_side()
              << ". [ServerRegistRequest] "
              << request->DebugString();

    topology_->RegistServer(request, response);

    if (kTopoErrCodeSuccess != response->statuscode()) {
        LOG(ERROR) << "Send response[log_id=" << cntl->log_id()
                   << "] from " << cntl->local_side()
                   << " to " << cntl->remote_side()
                   << ". [ServerRegistResponse] "
                   << response->DebugString();
    } else {
        LOG(INFO) << "Send response[log_id=" << cntl->log_id()
                  << "] from " << cntl->local_side()
                  << " to " << cntl->remote_side()
                  << ". [ServerRegistResponse] "
                  << response->DebugString();
    }
}

void TopologyServiceImpl::GetServer(
    google::protobuf::RpcController* cntl_base,
    const GetServerRequest* request,
    GetServerResponse* response,
    google::protobuf::Closure* done) {
    brpc::ClosureGuard done_guard(done);

    brpc::Controller* cntl =
        static_cast<brpc::Controller*>(cntl_base);

    LOG(INFO) << "Received request[log_id=" << cntl->log_id()
              << "] from " << cntl->remote_side()
              << " to " << cntl->local_side()
              << ". [GetServerRequest] "
              << request->DebugString();

    topology_->GetServer(request, response);

    if (kTopoErrCodeSuccess != response->statuscode()) {
        LOG(ERROR) << "Send response[log_id=" << cntl->log_id()
                   << "] from " << cntl->local_side()
                   << " to " << cntl->remote_side()
                   << ". [GetServerResponse] "
                   << response->DebugString();
    } else {
        LOG(INFO) << "Send response[log_id=" << cntl->log_id()
                  << "] from " << cntl->local_side()
                  << " to " << cntl->remote_side()
                  << ". [GetServerResponse] "
                  << response->DebugString();
    }
}

void TopologyServiceImpl::DeleteServer(
    google::protobuf::RpcController* cntl_base,
    const DeleteServerRequest* request,
    DeleteServerResponse* response,
    google::protobuf::Closure* done) {
    brpc::ClosureGuard done_guard(done);

    brpc::Controller* cntl =
        static_cast<brpc::Controller*>(cntl_base);

    LOG(INFO) << "Received request[log_id=" << cntl->log_id()
              << "] from " << cntl->remote_side()
              << " to " << cntl->local_side()
              << ". [DeleteServerRequest] "
              << request->DebugString();

    topology_->DeleteServer(request, response);

    if (kTopoErrCodeSuccess != response->statuscode()) {
        LOG(ERROR) << "Send response[log_id=" << cntl->log_id()
                   << "] from " << cntl->local_side()
                   << " to " << cntl->remote_side()
                   << ". [DeleteServerResponse] "
                   << response->DebugString();
    } else {
        LOG(INFO) << "Send response[log_id=" << cntl->log_id()
                  << "] from " << cntl->local_side()
                  << " to " << cntl->remote_side()
                  << ". [DeleteServerResponse] "
                  << response->DebugString();
    }
}

void TopologyServiceImpl::ListZoneServer(
    google::protobuf::RpcController* cntl_base,
    const ListZoneServerRequest* request,
    ListZoneServerResponse* response,
    google::protobuf::Closure* done) {
    brpc::ClosureGuard done_guard(done);

    brpc::Controller* cntl =
        static_cast<brpc::Controller*>(cntl_base);

    LOG(INFO) << "Received request[log_id=" << cntl->log_id()
              << "] from " << cntl->remote_side()
              << " to " << cntl->local_side()
              << ". [ListZoneServerRequest] "
              << request->DebugString();

    topology_->ListZoneServer(request, response);

    if (kTopoErrCodeSuccess != response->statuscode()) {
        LOG(ERROR) << "Send response[log_id=" << cntl->log_id()
                   << "] from " << cntl->local_side()
                   << " to " << cntl->remote_side()
                   << ". [ListZoneServerResponse] "
                   << response->DebugString();
    } else {
        LOG(INFO) << "Send response[log_id=" << cntl->log_id()
                  << "] from " << cntl->local_side()
                  << " to " << cntl->remote_side()
                  << ". [ListZoneServerResponse] "
                  << response->DebugString();
    }
}

void TopologyServiceImpl::CreateZone(
    google::protobuf::RpcController* cntl_base,
    const ZoneRequest* request,
    ZoneResponse* response,
    google::protobuf::Closure* done) {
    brpc::ClosureGuard done_guard(done);

    brpc::Controller* cntl =
        static_cast<brpc::Controller*>(cntl_base);

    LOG(INFO) << "Received request[log_id=" << cntl->log_id()
              << "] from " << cntl->remote_side()
              << " to " << cntl->local_side()
              << ". [CreateZone_ZoneRequest] "
              << request->DebugString();

    topology_->CreateZone(request, response);

    if (kTopoErrCodeSuccess != response->statuscode()) {
        LOG(ERROR) << "Send response[log_id=" << cntl->log_id()
                   << "] from " << cntl->local_side()
                   << " to " << cntl->remote_side()
                   << ". [CreateZone_ZoneResponse] "
                   << response->DebugString();
    } else {
        LOG(INFO) << "Send response[log_id=" << cntl->log_id()
                  << "] from " << cntl->local_side()
                  << " to " << cntl->remote_side()
                  << ". [CreateZone_ZoneResponse] "
                  << response->DebugString();
    }
}

void TopologyServiceImpl::DeleteZone(
    google::protobuf::RpcController* cntl_base,
    const ZoneRequest* request,
    ZoneResponse* response,
    google::protobuf::Closure* done) {
    brpc::ClosureGuard done_guard(done);

    brpc::Controller* cntl =
        static_cast<brpc::Controller*>(cntl_base);

    LOG(INFO) << "Received request[log_id=" << cntl->log_id()
              << "] from " << cntl->remote_side()
              << " to " << cntl->local_side()
              << ". [DeleteZone_ZoneRequest] "
              << request->DebugString();

    topology_->DeleteZone(request, response);

    if (kTopoErrCodeSuccess != response->statuscode()) {
        LOG(ERROR) << "Send response[log_id=" << cntl->log_id()
                   << "] from " << cntl->local_side()
                   << " to " << cntl->remote_side()
                   << ". [DeleteZone_ZoneResponse] "
                   << response->DebugString();
    } else {
        LOG(INFO) << "Send response[log_id=" << cntl->log_id()
                  << "] from " << cntl->local_side()
                  << " to " << cntl->remote_side()
                  << ". [DeleteZone_ZoneResponse] "
                  << response->DebugString();
    }
}

void TopologyServiceImpl::GetZone(google::protobuf::RpcController* cntl_base,
    const ZoneRequest* request,
    ZoneResponse* response,
    google::protobuf::Closure* done) {
    brpc::ClosureGuard done_guard(done);

    brpc::Controller* cntl =
        static_cast<brpc::Controller*>(cntl_base);

    LOG(INFO) << "Received request[log_id=" << cntl->log_id()
              << "] from " << cntl->remote_side()
              << " to " << cntl->local_side()
              << ". [GetZone_ZoneRequest] "
              << request->DebugString();

    topology_->GetZone(request, response);

    if (kTopoErrCodeSuccess != response->statuscode()) {
        LOG(ERROR) << "Send response[log_id=" << cntl->log_id()
                   << "] from " << cntl->local_side()
                   << " to " << cntl->remote_side()
                   << ". [GetZone_ZoneResponse] "
                   << response->DebugString();
    } else {
        LOG(INFO) << "Send response[log_id=" << cntl->log_id()
                  << "] from " << cntl->local_side()
                  << " to " << cntl->remote_side()
                  << ". [GetZone_ZoneResponse] "
                  << response->DebugString();
    }
}

void TopologyServiceImpl::ListPoolZone(
    google::protobuf::RpcController* cntl_base,
    const ListPoolZoneRequest* request,
    ListPoolZoneResponse* response,
    google::protobuf::Closure* done) {
    brpc::ClosureGuard done_guard(done);

    brpc::Controller* cntl =
        static_cast<brpc::Controller*>(cntl_base);

    LOG(INFO) << "Received request[log_id=" << cntl->log_id()
              << "] from " << cntl->remote_side()
              << " to " << cntl->local_side()
              << ". [ListPoolZoneRequest] "
              << request->DebugString();

    topology_->ListPoolZone(request, response);

    if (kTopoErrCodeSuccess != response->statuscode()) {
        LOG(ERROR) << "Send response[log_id=" << cntl->log_id()
                   << "] from " << cntl->local_side()
                   << " to " << cntl->remote_side()
                   << ". [ListPoolZoneResponse] "
                   << response->DebugString();
    } else {
        LOG(INFO) << "Send response[log_id=" << cntl->log_id()
                  << "] from " << cntl->local_side()
                  << " to " << cntl->remote_side()
                  << ". [ListPoolZoneResponse] "
                  << response->DebugString();
    }
}

void TopologyServiceImpl::CreatePhysicalPool(
    google::protobuf::RpcController* cntl_base,
    const PhysicalPoolRequest* request,
    PhysicalPoolResponse* response,
    google::protobuf::Closure* done) {
    brpc::ClosureGuard done_guard(done);

    brpc::Controller* cntl =
        static_cast<brpc::Controller*>(cntl_base);

    LOG(INFO) << "Received request[log_id=" << cntl->log_id()
              << "] from " << cntl->remote_side()
              << " to " << cntl->local_side()
              << ". [CreatePhysicalPool_PhysicalPoolRequest] "
              << request->DebugString();

    topology_->CreatePhysicalPool(request, response);

    if (kTopoErrCodeSuccess != response->statuscode()) {
        LOG(ERROR) << "Send response[log_id=" << cntl->log_id()
                   << "] from " << cntl->local_side()
                   << " to " << cntl->remote_side()
                   << ". [CreatePhysicalPool_PhysicalPoolResponse] "
                   << response->DebugString();
    } else {
        LOG(INFO) << "Send response[log_id=" << cntl->log_id()
                  << "] from " << cntl->local_side()
                  << " to " << cntl->remote_side()
                  << ". [CreatePhysicalPool_PhysicalPoolResponse] "
                  << response->DebugString();
    }
}

void TopologyServiceImpl::DeletePhysicalPool(
    google::protobuf::RpcController* cntl_base,
    const PhysicalPoolRequest* request,
    PhysicalPoolResponse* response,
    google::protobuf::Closure* done) {
    brpc::ClosureGuard done_guard(done);

    brpc::Controller* cntl =
        static_cast<brpc::Controller*>(cntl_base);

    LOG(INFO) << "Received request[log_id=" << cntl->log_id()
              << "] from " << cntl->remote_side()
              << " to " << cntl->local_side()
              << ". [DeletePhysicalPool_PhysicalPoolRequest] "
              << request->DebugString();

    topology_->DeletePhysicalPool(request, response);

    if (kTopoErrCodeSuccess != response->statuscode()) {
        LOG(ERROR) << "Send response[log_id=" << cntl->log_id()
                   << "] from " << cntl->local_side()
                   << " to " << cntl->remote_side()
                   << ". [DeletePhysicalPool_PhysicalPoolResponse] "
                   << response->DebugString();
    } else {
        LOG(INFO) << "Send response[log_id=" << cntl->log_id()
                  << "] from " << cntl->local_side()
                  << " to " << cntl->remote_side()
                  << ". [DeletePhysicalPool_PhysicalPoolResponse] "
                  << response->DebugString();
    }
}

void TopologyServiceImpl::GetPhysicalPool(
    google::protobuf::RpcController* cntl_base,
    const PhysicalPoolRequest* request,
    PhysicalPoolResponse* response,
    google::protobuf::Closure* done) {
    brpc::ClosureGuard done_guard(done);

    brpc::Controller* cntl =
        static_cast<brpc::Controller*>(cntl_base);

    LOG(INFO) << "Received request[log_id=" << cntl->log_id()
              << "] from " << cntl->remote_side()
              << " to " << cntl->local_side()
              << ". [GetPhysicalPool_PhysicalPoolRequest] "
              << request->DebugString();

    topology_->GetPhysicalPool(request, response);

    if (kTopoErrCodeSuccess != response->statuscode()) {
        LOG(ERROR) << "Send response[log_id=" << cntl->log_id()
                   << "] from " << cntl->local_side()
                   << " to " << cntl->remote_side()
                   << ". [GetPhysicalPool_PhysicalPoolResponse] "
                   << response->DebugString();
    } else {
        LOG(INFO) << "Send response[log_id=" << cntl->log_id()
                  << "] from " << cntl->local_side()
                  << " to " << cntl->remote_side()
                  << ". [GetPhysicalPool_PhysicalPoolResponse] "
                  << response->DebugString();
    }
}

void TopologyServiceImpl::ListPhysicalPool(
    google::protobuf::RpcController* cntl_base,
    const ListPhysicalPoolRequest* request,
    ListPhysicalPoolResponse* response,
    google::protobuf::Closure* done) {
    brpc::ClosureGuard done_guard(done);

    brpc::Controller* cntl =
        static_cast<brpc::Controller*>(cntl_base);

    LOG(INFO) << "Received request[log_id=" << cntl->log_id()
              << "] from " << cntl->remote_side()
              << " to " << cntl->local_side()
              << ". [ListPhysicalPoolRequest] "
              << request->DebugString();

    topology_->ListPhysicalPool(request, response);

    if (kTopoErrCodeSuccess != response->statuscode()) {
        LOG(ERROR) << "Send response[log_id=" << cntl->log_id()
                   << "] from " << cntl->local_side()
                   << " to " << cntl->remote_side()
                   << ". [ListPhysicalPoolResponse] "
                   << response->DebugString();
    } else {
        LOG(INFO) << "Send response[log_id=" << cntl->log_id()
                  << "] from " << cntl->local_side()
                  << " to " << cntl->remote_side()
                  << ". [ListPhysicalPoolResponse] "
                  << response->DebugString();
    }
}

void TopologyServiceImpl::CreateLogicalPool(
    google::protobuf::RpcController* cntl_base,
    const CreateLogicalPoolRequest* request,
    CreateLogicalPoolResponse* response,
    google::protobuf::Closure* done) {
    brpc::ClosureGuard done_guard(done);

    brpc::Controller* cntl =
        static_cast<brpc::Controller*>(cntl_base);

    LOG(INFO) << "Received request[log_id=" << cntl->log_id()
              << "] from " << cntl->remote_side()
              << " to " << cntl->local_side()
              << ". [CreateLogicalPoolRequest] "
              << request->DebugString();

    topology_->CreateLogicalPool(request, response);

    if (kTopoErrCodeSuccess != response->statuscode()) {
        LOG(ERROR) << "Send response[log_id=" << cntl->log_id()
                   << "] from " << cntl->local_side()
                   << " to " << cntl->remote_side()
                   << ". [CreateLogicalPoolResponse] "
                   << response->DebugString();
    } else {
        LOG(INFO) << "Send response[log_id=" << cntl->log_id()
                  << "] from " << cntl->local_side()
                  << " to " << cntl->remote_side()
                  << ". [CreateLogicalPoolResponse] "
                  << response->DebugString();
    }
}

void TopologyServiceImpl::DeleteLogicalPool(
    google::protobuf::RpcController* cntl_base,
    const DeleteLogicalPoolRequest* request,
    DeleteLogicalPoolResponse* response,
    google::protobuf::Closure* done) {
    brpc::ClosureGuard done_guard(done);

    brpc::Controller* cntl =
        static_cast<brpc::Controller*>(cntl_base);

    LOG(INFO) << "Received request[log_id=" << cntl->log_id()
              << "] from " << cntl->remote_side()
              << " to " << cntl->local_side()
              << ". [DeleteLogicalPoolRequest] "
              << request->DebugString();

    topology_->DeleteLogicalPool(request, response);

    if (kTopoErrCodeSuccess != response->statuscode()) {
        LOG(ERROR) << "Send response[log_id=" << cntl->log_id()
                   << "] from " << cntl->local_side()
                   << " to " << cntl->remote_side()
                   << ". [DeleteLogicalPoolResponse] "
                   << response->DebugString();
    } else {
        LOG(INFO) << "Send response[log_id=" << cntl->log_id()
                  << "] from " << cntl->local_side()
                  << " to " << cntl->remote_side()
                  << ". [DeleteLogicalPoolResponse] "
                  << response->DebugString();
    }
}

void TopologyServiceImpl::GetLogicalPool(
    google::protobuf::RpcController* cntl_base,
    const GetLogicalPoolRequest* request,
    GetLogicalPoolResponse* response,
    google::protobuf::Closure* done) {
    brpc::ClosureGuard done_guard(done);

    brpc::Controller* cntl =
        static_cast<brpc::Controller*>(cntl_base);

    LOG(INFO) << "Received request[log_id=" << cntl->log_id()
              << "] from " << cntl->remote_side()
              << " to " << cntl->local_side()
              << ". [GetLogicalPoolRequest] "
              << request->DebugString();

    topology_->GetLogicalPool(request, response);

    if (kTopoErrCodeSuccess != response->statuscode()) {
        LOG(ERROR) << "Send response[log_id=" << cntl->log_id()
                   << "] from " << cntl->local_side()
                   << " to " << cntl->remote_side()
                   << ". [GetLogicalPoolResponse] "
                   << response->DebugString();
    } else {
        LOG(INFO) << "Send response[log_id=" << cntl->log_id()
                  << "] from " << cntl->local_side()
                  << " to " << cntl->remote_side()
                  << ". [GetLogicalPoolResponse] "
                  << response->DebugString();
    }
}

void TopologyServiceImpl::ListLogicalPool(
    google::protobuf::RpcController* cntl_base,
    const ListLogicalPoolRequest* request,
    ListLogicalPoolResponse* response,
    google::protobuf::Closure* done) {
    brpc::ClosureGuard done_guard(done);

    brpc::Controller* cntl =
        static_cast<brpc::Controller*>(cntl_base);

    LOG(INFO) << "Received request[log_id=" << cntl->log_id()
              << "] from " << cntl->remote_side()
              << " to " << cntl->local_side()
              << ". [ListLogicalPoolRequest] "
              << request->DebugString();

    topology_->ListLogicalPool(request, response);

    if (kTopoErrCodeSuccess != response->statuscode()) {
        LOG(ERROR) << "Send response[log_id=" << cntl->log_id()
                   << "] from " << cntl->local_side()
                   << " to " << cntl->remote_side()
                   << ". [ListLogicalPoolResponse] "
                   << response->DebugString();
    } else {
        LOG(INFO) << "Send response[log_id=" << cntl->log_id()
                  << "] from " << cntl->local_side()
                  << " to " << cntl->remote_side()
                  << ". [ListLogicalPoolResponse] "
                  << response->DebugString();
    }
}

void TopologyServiceImpl::GetChunkServerListInCopySets(
    google::protobuf::RpcController* cntl_base,
    const GetChunkServerListInCopySetsRequest* request,
    GetChunkServerListInCopySetsResponse* response,
    google::protobuf::Closure* done) {
    brpc::ClosureGuard done_guard(done);

    brpc::Controller* cntl =
        static_cast<brpc::Controller*>(cntl_base);

    LOG(INFO) << "Received request[log_id=" << cntl->log_id()
              << "] from " << cntl->remote_side()
              << " to " << cntl->local_side()
              << ". [GetChunkServerListInCopySetsRequest]"
              << " logicalpoolid = " << request->logicalpoolid()
              << ", copysetid_size = " << request->copysetid_size();

    topology_->GetChunkServerListInCopySets(request, response);

    if (kTopoErrCodeSuccess != response->statuscode()) {
        LOG(ERROR) << "Send response[log_id=" << cntl->log_id()
                   << "] from " << cntl->local_side()
                   << " to " << cntl->remote_side()
                   << ". [GetChunkServerListInCopySetsResponse] "
                   << response->DebugString();
    } else {
        LOG(INFO) << "Send response[log_id=" << cntl->log_id()
                  << "] from " << cntl->local_side()
                  << " to " << cntl->remote_side()
                  << ". [GetChunkServerListInCopySetsResponse]"
                  << " statuscode = " << response->statuscode()
                  << ", csinfo_size =" << response->csinfo_size();
    }
}

<<<<<<< HEAD
void TopologyServiceImpl::GetCopySetsInChunkServer(
                      google::protobuf::RpcController* cntl_base,
                      const GetCopySetsInChunkServerRequest* request,
                      GetCopySetsInChunkServerResponse* response,
                      google::protobuf::Closure* done) {
=======

void TopologyServiceImpl::GetClusterInfo(
    google::protobuf::RpcController* cntl_base,
    const GetClusterInfoRequest* request,
    GetClusterInfoResponse* response,
    google::protobuf::Closure* done) {
>>>>>>> f417d683
    brpc::ClosureGuard done_guard(done);

    brpc::Controller* cntl =
        static_cast<brpc::Controller*>(cntl_base);

    LOG(INFO) << "Received request[log_id=" << cntl->log_id()
              << "] from " << cntl->remote_side()
              << " to " << cntl->local_side()
<<<<<<< HEAD
              << ". [GetCopySetsInChunkServerRequest] "
              << request->DebugString();

    topology_->GetCopySetsInChunkServer(request, response);
=======
              << ". [GetClusterInfoRequest]";

    topology_->GetClusterInfo(request, response);
>>>>>>> f417d683

    if (kTopoErrCodeSuccess != response->statuscode()) {
        LOG(ERROR) << "Send response[log_id=" << cntl->log_id()
                   << "] from " << cntl->local_side()
                   << " to " << cntl->remote_side()
<<<<<<< HEAD
                   << ". [GetCopySetsInChunkServerResponse] "
=======
                   << ". [GetClusterInfoResponse] "
>>>>>>> f417d683
                   << response->DebugString();
    } else {
        LOG(INFO) << "Send response[log_id=" << cntl->log_id()
                  << "] from " << cntl->local_side()
                  << " to " << cntl->remote_side()
<<<<<<< HEAD
                  << ". [GetCopySetsInChunkServerResponse] "
=======
                  << ". [GetClusterInfoResponse] "
>>>>>>> f417d683
                  << response->DebugString();
    }
}

<<<<<<< HEAD
=======

>>>>>>> f417d683
}  // namespace topology
}  // namespace mds
}  // namespace curve

















<|MERGE_RESOLUTION|>--- conflicted
+++ resolved
@@ -740,66 +740,72 @@
     }
 }
 
-<<<<<<< HEAD
 void TopologyServiceImpl::GetCopySetsInChunkServer(
                       google::protobuf::RpcController* cntl_base,
                       const GetCopySetsInChunkServerRequest* request,
                       GetCopySetsInChunkServerResponse* response,
                       google::protobuf::Closure* done) {
-=======
+    brpc::ClosureGuard done_guard(done);
+
+    brpc::Controller* cntl =
+        static_cast<brpc::Controller*>(cntl_base);
+
+    LOG(INFO) << "Received request[log_id=" << cntl->log_id()
+              << "] from " << cntl->remote_side()
+              << " to " << cntl->local_side()
+              << ". [GetCopySetsInChunkServerRequest] "
+              << request->DebugString();
+
+    topology_->GetCopySetsInChunkServer(request, response);
+
+    if (kTopoErrCodeSuccess != response->statuscode()) {
+        LOG(ERROR) << "Send response[log_id=" << cntl->log_id()
+                   << "] from " << cntl->local_side()
+                   << " to " << cntl->remote_side()
+                   << ". [GetCopySetsInChunkServerResponse] "
+                   << response->DebugString();
+    } else {
+        LOG(INFO) << "Send response[log_id=" << cntl->log_id()
+                  << "] from " << cntl->local_side()
+                  << " to " << cntl->remote_side()
+                  << ". [GetCopySetsInChunkServerResponse] "
+                  << response->DebugString();
+    }
+}
+
 
 void TopologyServiceImpl::GetClusterInfo(
     google::protobuf::RpcController* cntl_base,
     const GetClusterInfoRequest* request,
     GetClusterInfoResponse* response,
     google::protobuf::Closure* done) {
->>>>>>> f417d683
-    brpc::ClosureGuard done_guard(done);
-
-    brpc::Controller* cntl =
-        static_cast<brpc::Controller*>(cntl_base);
-
-    LOG(INFO) << "Received request[log_id=" << cntl->log_id()
-              << "] from " << cntl->remote_side()
-              << " to " << cntl->local_side()
-<<<<<<< HEAD
-              << ". [GetCopySetsInChunkServerRequest] "
-              << request->DebugString();
-
-    topology_->GetCopySetsInChunkServer(request, response);
-=======
+    brpc::ClosureGuard done_guard(done);
+
+    brpc::Controller* cntl =
+        static_cast<brpc::Controller*>(cntl_base);
+
+    LOG(INFO) << "Received request[log_id=" << cntl->log_id()
+              << "] from " << cntl->remote_side()
+              << " to " << cntl->local_side()
               << ". [GetClusterInfoRequest]";
 
     topology_->GetClusterInfo(request, response);
->>>>>>> f417d683
-
-    if (kTopoErrCodeSuccess != response->statuscode()) {
-        LOG(ERROR) << "Send response[log_id=" << cntl->log_id()
-                   << "] from " << cntl->local_side()
-                   << " to " << cntl->remote_side()
-<<<<<<< HEAD
-                   << ". [GetCopySetsInChunkServerResponse] "
-=======
+
+    if (kTopoErrCodeSuccess != response->statuscode()) {
+        LOG(ERROR) << "Send response[log_id=" << cntl->log_id()
+                   << "] from " << cntl->local_side()
+                   << " to " << cntl->remote_side()
                    << ". [GetClusterInfoResponse] "
->>>>>>> f417d683
-                   << response->DebugString();
-    } else {
-        LOG(INFO) << "Send response[log_id=" << cntl->log_id()
-                  << "] from " << cntl->local_side()
-                  << " to " << cntl->remote_side()
-<<<<<<< HEAD
-                  << ". [GetCopySetsInChunkServerResponse] "
-=======
+                   << response->DebugString();
+    } else {
+        LOG(INFO) << "Send response[log_id=" << cntl->log_id()
+                  << "] from " << cntl->local_side()
+                  << " to " << cntl->remote_side()
                   << ". [GetClusterInfoResponse] "
->>>>>>> f417d683
-                  << response->DebugString();
-    }
-}
-
-<<<<<<< HEAD
-=======
-
->>>>>>> f417d683
+                  << response->DebugString();
+    }
+}
+
 }  // namespace topology
 }  // namespace mds
 }  // namespace curve
