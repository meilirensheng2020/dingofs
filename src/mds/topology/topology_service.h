/*
 * Project: curve
 * Created Date: Mon Aug 20 2018
 * Author: xuchaojie
 * Copyright (c) 2018 netease
 */

#ifndef SRC_MDS_TOPOLOGY_TOPOLOGY_SERVICE_H_
#define SRC_MDS_TOPOLOGY_TOPOLOGY_SERVICE_H_

#include <gflags/gflags.h>
#include <glog/logging.h>
#include <brpc/server.h>
#include <memory>

#include "proto/topology.pb.h"
#include "src/mds/topology/topology_service_manager.h"

namespace curve {
namespace mds {
namespace topology {

class TopologyServiceImpl : public TopologyService {
 public:
    explicit TopologyServiceImpl(
        std::shared_ptr<TopologyServiceManager> topology)
        : topology_(topology) {
    }

    virtual ~TopologyServiceImpl() {}

    virtual void RegistChunkServer(google::protobuf::RpcController* cntl_base,
                      const ChunkServerRegistRequest* request,
                      ChunkServerRegistResponse* response,
                      google::protobuf::Closure* done);

    virtual void ListChunkServer(google::protobuf::RpcController* cntl_base,
                      const ListChunkServerRequest* request,
                      ListChunkServerResponse* response,
                      google::protobuf::Closure* done);

    virtual void GetChunkServer(google::protobuf::RpcController* cntl_base,
                      const GetChunkServerInfoRequest* request,
                      GetChunkServerInfoResponse* response,
                      google::protobuf::Closure* done);

    virtual void DeleteChunkServer(google::protobuf::RpcController* cntl_base,
                      const DeleteChunkServerRequest* request,
                      DeleteChunkServerResponse* response,
                      google::protobuf::Closure* done);

    virtual void SetChunkServer(google::protobuf::RpcController* cntl_base,
                      const SetChunkServerStatusRequest* request,
                      SetChunkServerStatusResponse* response,
                      google::protobuf::Closure* done);

    virtual void RegistServer(google::protobuf::RpcController* cntl_base,
                      const ServerRegistRequest* request,
                      ServerRegistResponse* response,
                      google::protobuf::Closure* done);

    virtual void GetServer(google::protobuf::RpcController* cntl_base,
                      const GetServerRequest* request,
                      GetServerResponse* response,
                      google::protobuf::Closure* done);

    virtual void DeleteServer(google::protobuf::RpcController* cntl_base,
                      const DeleteServerRequest* request,
                      DeleteServerResponse* response,
                      google::protobuf::Closure* done);

    virtual void ListZoneServer(google::protobuf::RpcController* cntl_base,
                      const ListZoneServerRequest* request,
                      ListZoneServerResponse* response,
                      google::protobuf::Closure* done);

    virtual void CreateZone(google::protobuf::RpcController* cntl_base,
                      const ZoneRequest* request,
                      ZoneResponse* response,
                      google::protobuf::Closure* done);

    virtual void DeleteZone(google::protobuf::RpcController* cntl_base,
                      const ZoneRequest* request,
                      ZoneResponse* response,
                      google::protobuf::Closure* done);

    virtual void GetZone(google::protobuf::RpcController* cntl_base,
                      const ZoneRequest* request,
                      ZoneResponse* response,
                      google::protobuf::Closure* done);

    virtual void ListPoolZone(google::protobuf::RpcController* cntl_base,
                      const ListPoolZoneRequest* request,
                      ListPoolZoneResponse* response,
                      google::protobuf::Closure* done);

    virtual void CreatePhysicalPool(google::protobuf::RpcController* cntl_base,
                      const PhysicalPoolRequest* request,
                      PhysicalPoolResponse* response,
                      google::protobuf::Closure* done);

    virtual void DeletePhysicalPool(google::protobuf::RpcController* cntl_base,
                      const PhysicalPoolRequest* request,
                      PhysicalPoolResponse* response,
                      google::protobuf::Closure* done);

    virtual void GetPhysicalPool(google::protobuf::RpcController* cntl_base,
                      const PhysicalPoolRequest* request,
                      PhysicalPoolResponse* response,
                      google::protobuf::Closure* done);

    virtual void ListPhysicalPool(google::protobuf::RpcController* cntl_base,
                      const ListPhysicalPoolRequest* request,
                      ListPhysicalPoolResponse* response,
                      google::protobuf::Closure* done);

    virtual void CreateLogicalPool(google::protobuf::RpcController* cntl_base,
                      const CreateLogicalPoolRequest* request,
                      CreateLogicalPoolResponse* response,
                      google::protobuf::Closure* done);

    virtual void DeleteLogicalPool(google::protobuf::RpcController* cntl_base,
                      const DeleteLogicalPoolRequest* request,
                      DeleteLogicalPoolResponse* response,
                      google::protobuf::Closure* done);

    virtual void GetLogicalPool(google::protobuf::RpcController* cntl_base,
                      const GetLogicalPoolRequest* request,
                      GetLogicalPoolResponse* response,
                      google::protobuf::Closure* done);

    virtual void ListLogicalPool(google::protobuf::RpcController* cntl_base,
                      const ListLogicalPoolRequest* request,
                      ListLogicalPoolResponse* response,
                      google::protobuf::Closure* done);

    virtual void GetChunkServerListInCopySets(
                      google::protobuf::RpcController* cntl_base,
                      const GetChunkServerListInCopySetsRequest* request,
                      GetChunkServerListInCopySetsResponse* response,
                      google::protobuf::Closure* done);

<<<<<<< HEAD
    virtual void GetCopySetsInChunkServer(
                      google::protobuf::RpcController* cntl_base,
                      const GetCopySetsInChunkServerRequest* request,
                      GetCopySetsInChunkServerResponse* response,
=======
    virtual void GetClusterInfo(
                      google::protobuf::RpcController* cntl_base,
                      const GetClusterInfoRequest* request,
                      GetClusterInfoResponse* response,
>>>>>>> f417d683
                      google::protobuf::Closure* done);

 private:
    std::shared_ptr<TopologyServiceManager> topology_;
};

}  // namespace topology
}  // namespace mds
}  // namespace curve

#endif  // SRC_MDS_TOPOLOGY_TOPOLOGY_SERVICE_H_<|MERGE_RESOLUTION|>--- conflicted
+++ resolved
@@ -140,17 +140,16 @@
                       GetChunkServerListInCopySetsResponse* response,
                       google::protobuf::Closure* done);
 
-<<<<<<< HEAD
     virtual void GetCopySetsInChunkServer(
                       google::protobuf::RpcController* cntl_base,
                       const GetCopySetsInChunkServerRequest* request,
                       GetCopySetsInChunkServerResponse* response,
-=======
+                      google::protobuf::Closure* done);
+
     virtual void GetClusterInfo(
                       google::protobuf::RpcController* cntl_base,
                       const GetClusterInfoRequest* request,
                       GetClusterInfoResponse* response,
->>>>>>> f417d683
                       google::protobuf::Closure* done);
 
  private:
