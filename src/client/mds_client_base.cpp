--- conflicted
+++ resolved
@@ -24,10 +24,7 @@
                             brpc::Channel* channel) {
     OpenFileRequest request;
     request.set_filename(filename);
-<<<<<<< HEAD
-=======
     request.set_clientversion(curve::common::CurveVersion());
->>>>>>> 72014a25
     FillUserInfo<OpenFileRequest>(&request, userinfo);
 
     LOG(INFO) << "OpenFile: filename = " << filename.c_str()
@@ -202,11 +199,8 @@
     ReFreshSessionRequest request;
     request.set_filename(filename);
     request.set_sessionid(sessionid);
-<<<<<<< HEAD
-=======
     request.set_clientversion(curve::common::CurveVersion());
 
->>>>>>> 72014a25
     FillUserInfo<ReFreshSessionRequest>(&request, userinfo);
 
     LOG_EVERY_N(INFO, 10) << "RefreshSession: filename = " << filename.c_str()
@@ -333,12 +327,7 @@
     request.set_allocateifnotexist(allocate);
     FillUserInfo<GetOrAllocateSegmentRequest>(&request, fi->userinfo);
 
-<<<<<<< HEAD
-    LOG(INFO) << "GetOrAllocateSegment: filename = " << fi->fullPathName
-                << ", allocate = " << allocate
-=======
     LOG(INFO) << "GetOrAllocateSegment: allocate = " << allocate
->>>>>>> 72014a25
                 << ", owner = " << fi->owner.c_str()
                 << ", offset = " << offset
                 << ", segment offset = " << seg_offset
