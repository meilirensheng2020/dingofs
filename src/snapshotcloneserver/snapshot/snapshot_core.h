--- conflicted
+++ resolved
@@ -169,13 +169,8 @@
       mdsSessionTimeUs_(option.mdsSessionTimeUs),
       clientAsyncMethodRetryTimeSec_(option.clientAsyncMethodRetryTimeSec),
       clientAsyncMethodRetryIntervalMs_(
-<<<<<<< HEAD
-          option.clientAsyncMethodRetryIntervalMs),
-          readChunkSnapshotConcurrency_(option.readChunkSnapshotConcurrency) {
-=======
                 option.clientAsyncMethodRetryIntervalMs),
       readChunkSnapshotConcurrency_(option.readChunkSnapshotConcurrency) {
->>>>>>> 71d22a5b
         threadPool_ = std::make_shared<ThreadPool>(
             option.snapshotCoreThreadNum);
     }
